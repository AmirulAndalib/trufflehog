module github.com/trufflesecurity/trufflehog/v3

go 1.22.0

replace github.com/jpillora/overseer => github.com/trufflesecurity/overseer v1.2.7

replace github.com/snowflakedb/gosnowflake => github.com/trufflesecurity/gosnowflake v0.0.1

require (
	cloud.google.com/go/secretmanager v1.12.0
	cloud.google.com/go/storage v1.40.0
	github.com/Azure/go-autorest/autorest/azure/auth v0.5.12
	github.com/AzureAD/microsoft-authentication-library-for-go v1.2.2
	github.com/BobuSumisu/aho-corasick v1.0.3
	github.com/TheZeroSlave/zapsentry v1.23.0
	github.com/adrg/strutil v0.3.1
	github.com/alecthomas/kingpin/v2 v2.4.0
	github.com/aws/aws-sdk-go v1.51.27
	github.com/aymanbagabas/go-osc52 v1.2.2
	github.com/bill-rich/go-syslog v0.0.0-20220413021637-49edb52a574c
	github.com/bitfinexcom/bitfinex-api-go v0.0.0-20210608095005-9e0b26f200fb
	github.com/bradleyfalzon/ghinstallation/v2 v2.10.0
	github.com/brianvoe/gofakeit/v7 v7.0.2
	github.com/charmbracelet/bubbles v0.18.0
	github.com/charmbracelet/bubbletea v0.25.0
	github.com/charmbracelet/glamour v0.7.0
	github.com/charmbracelet/lipgloss v0.10.0
	github.com/coinbase/waas-client-library-go v1.0.8
	github.com/couchbase/gocb/v2 v2.8.1
	github.com/crewjam/rfc5424 v0.1.0
	github.com/envoyproxy/protoc-gen-validate v1.0.4
	github.com/fatih/color v1.16.0
	github.com/felixge/fgprof v0.9.4
	github.com/gabriel-vasile/mimetype v1.4.3
	github.com/getsentry/sentry-go v0.27.0
	github.com/go-errors/errors v1.5.1
	github.com/go-git/go-git/v5 v5.12.0
	github.com/go-ldap/ldap/v3 v3.4.8
	github.com/go-logr/logr v1.4.1
	github.com/go-logr/zapr v1.3.0
	github.com/go-redis/redis v6.15.9+incompatible
	github.com/go-sql-driver/mysql v1.8.1
	github.com/gobwas/glob v0.2.3
	github.com/golang-jwt/jwt v3.2.2+incompatible
	github.com/golang-jwt/jwt/v4 v4.5.0
	github.com/google/go-cmp v0.6.0
	github.com/google/go-containerregistry v0.19.1
	github.com/google/go-github/v61 v61.0.0
	github.com/google/uuid v1.6.0
	github.com/googleapis/gax-go/v2 v2.12.3
	github.com/h2non/filetype v1.1.3
	github.com/hashicorp/go-retryablehttp v0.7.5
	github.com/hashicorp/golang-lru/v2 v2.0.7
	github.com/jlaffaye/ftp v0.2.0
	github.com/joho/godotenv v1.5.1
	github.com/jpillora/overseer v1.1.6
	github.com/kylelemons/godebug v1.1.0
	github.com/launchdarkly/go-server-sdk/v7 v7.4.0
	github.com/lib/pq v1.10.9
	github.com/lrstanley/bubblezone v0.0.0-20240125042004-b7bafc493195
	github.com/marusama/semaphore/v2 v2.5.0
	github.com/mattn/go-isatty v0.0.20
	github.com/mholt/archiver/v4 v4.0.0-alpha.8
	github.com/microsoft/go-mssqldb v1.7.1
	github.com/mitchellh/go-ps v1.0.0
	github.com/muesli/reflow v0.3.0
	github.com/patrickmn/go-cache v2.1.0+incompatible
	github.com/paulbellamy/ratecounter v0.2.0
	github.com/pkg/errors v0.9.1
	github.com/prometheus/client_golang v1.19.0
	github.com/rabbitmq/amqp091-go v1.9.0
	github.com/sassoftware/go-rpmutils v0.3.0
	github.com/sergi/go-diff v1.3.2-0.20230802210424-5b0b94c5c0d3
	github.com/shuheiktgw/go-travis v0.3.1
	github.com/snowflakedb/gosnowflake v1.8.0
	github.com/stretchr/testify v1.9.0
	github.com/tailscale/depaware v0.0.0-20210622194025-720c4b409502
	github.com/testcontainers/testcontainers-go v0.30.0
	github.com/testcontainers/testcontainers-go/modules/mssql v0.30.0
	github.com/testcontainers/testcontainers-go/modules/mysql v0.30.0
	github.com/testcontainers/testcontainers-go/modules/postgres v0.30.0
	github.com/trufflesecurity/disk-buffer-reader v0.2.1
	github.com/wasilibs/go-re2 v1.5.2
	github.com/xanzy/go-gitlab v0.103.0
	go.mongodb.org/mongo-driver v1.15.0
	go.uber.org/mock v0.4.0
	go.uber.org/zap v1.27.0
	golang.org/x/crypto v0.22.0
	golang.org/x/exp v0.0.0-20240416160154-fe59bbe5cc7f
	golang.org/x/net v0.24.0
	golang.org/x/oauth2 v0.19.0
	golang.org/x/sync v0.7.0
	golang.org/x/text v0.14.0
	google.golang.org/api v0.176.1
	google.golang.org/protobuf v1.33.0
	gopkg.in/h2non/gock.v1 v1.1.2
	pault.ag/go/debian v0.16.0
	pgregory.net/rapid v1.1.0
	sigs.k8s.io/yaml v1.4.0
)

require (
	cloud.google.com/go v0.112.1 // indirect
<<<<<<< HEAD
	cloud.google.com/go/auth v0.2.2 // indirect
	cloud.google.com/go/auth/oauth2adapt v0.2.1 // indirect
=======
	cloud.google.com/go/auth v0.3.0 // indirect
	cloud.google.com/go/auth/oauth2adapt v0.2.2 // indirect
	cloud.google.com/go/compute v1.24.0 // indirect
>>>>>>> ea4d9d2d
	cloud.google.com/go/compute/metadata v0.3.0 // indirect
	cloud.google.com/go/iam v1.1.7 // indirect
	cloud.google.com/go/longrunning v0.5.5 // indirect
	dario.cat/mergo v1.0.0 // indirect
	filippo.io/edwards25519 v1.1.0 // indirect
	github.com/99designs/go-keychain v0.0.0-20191008050251-8e49817e8af4 // indirect
	github.com/99designs/keyring v1.2.2 // indirect
	github.com/Azure/go-ansiterm v0.0.0-20210617225240-d185dfc1b5a1 // indirect
	github.com/Azure/go-autorest v14.2.0+incompatible // indirect
	github.com/Azure/go-autorest/autorest v0.11.24 // indirect
	github.com/Azure/go-autorest/autorest/adal v0.9.18 // indirect
	github.com/Azure/go-autorest/autorest/azure/cli v0.4.5 // indirect
	github.com/Azure/go-autorest/autorest/date v0.3.0 // indirect
	github.com/Azure/go-autorest/logger v0.2.1 // indirect
	github.com/Azure/go-autorest/tracing v0.6.0 // indirect
	github.com/Azure/go-ntlmssp v0.0.0-20221128193559-754e69321358 // indirect
	github.com/DataDog/zstd v1.5.5 // indirect
	github.com/JohnCGriffin/overflow v0.0.0-20211019200055-46fa312c352c // indirect
	github.com/Microsoft/go-winio v0.6.1 // indirect
	github.com/Microsoft/hcsshim v0.11.4 // indirect
	github.com/ProtonMail/go-crypto v1.0.0 // indirect
	github.com/alecthomas/chroma/v2 v2.8.0 // indirect
	github.com/alecthomas/units v0.0.0-20211218093645-b94a6e3cc137 // indirect
	github.com/andybalholm/brotli v1.0.6 // indirect
	github.com/apache/arrow/go/v14 v14.0.2 // indirect
	github.com/atotto/clipboard v0.1.4 // indirect
	github.com/aws/smithy-go v1.20.1 // indirect
	github.com/aymanbagabas/go-osc52/v2 v2.0.1 // indirect
	github.com/aymerick/douceur v0.2.0 // indirect
	github.com/beorn7/perks v1.0.1 // indirect
	github.com/bodgit/plumbing v1.3.0 // indirect
	github.com/bodgit/sevenzip v1.4.5 // indirect
	github.com/bodgit/windows v1.0.1 // indirect
	github.com/cenkalti/backoff/v4 v4.2.1 // indirect
	github.com/cespare/xxhash/v2 v2.2.0 // indirect
	github.com/cloudflare/circl v1.3.7 // indirect
	github.com/containerd/console v1.0.4-0.20230313162750-1ae8d489ac81 // indirect
	github.com/containerd/containerd v1.7.12 // indirect
	github.com/containerd/log v0.1.0 // indirect
	github.com/containerd/stargz-snapshotter/estargz v0.14.3 // indirect
	github.com/couchbase/gocbcore/v10 v10.4.1 // indirect
	github.com/couchbase/gocbcoreps v0.1.2 // indirect
	github.com/couchbase/goprotostellar v1.0.2 // indirect
	github.com/couchbaselabs/gocbconnstr/v2 v2.0.0-20230515165046-68b522a21131 // indirect
	github.com/cpuguy83/dockercfg v0.3.1 // indirect
	github.com/cyphar/filepath-securejoin v0.2.4 // indirect
	github.com/danieljoos/wincred v1.1.2 // indirect
	github.com/davecgh/go-spew v1.1.1 // indirect
	github.com/dimchansky/utfbom v1.1.1 // indirect
	github.com/distribution/reference v0.5.0 // indirect
	github.com/dlclark/regexp2 v1.4.0 // indirect
	github.com/docker/cli v24.0.0+incompatible // indirect
	github.com/docker/distribution v2.8.2+incompatible // indirect
	github.com/docker/docker v25.0.5+incompatible // indirect
	github.com/docker/docker-credential-helpers v0.7.0 // indirect
	github.com/docker/go-connections v0.5.0 // indirect
	github.com/docker/go-units v0.5.0 // indirect
	github.com/dsnet/compress v0.0.1 // indirect
	github.com/dvsekhvalnov/jose2go v1.6.0 // indirect
	github.com/emirpasic/gods v1.18.1 // indirect
	github.com/felixge/httpsnoop v1.0.4 // indirect
	github.com/form3tech-oss/jwt-go v3.2.5+incompatible // indirect
	github.com/go-asn1-ber/asn1-ber v1.5.5 // indirect
	github.com/go-git/gcfg v1.5.1-0.20230307220236-3a3c6141e376 // indirect
	github.com/go-git/go-billy/v5 v5.5.0 // indirect
	github.com/go-logr/stdr v1.2.2 // indirect
	github.com/go-ole/go-ole v1.2.6 // indirect
	github.com/goccy/go-json v0.10.2 // indirect
	github.com/godbus/dbus v0.0.0-20190726142602-4481cbc300e2 // indirect
	github.com/gogo/protobuf v1.3.2 // indirect
	github.com/golang-jwt/jwt/v5 v5.2.1 // indirect
	github.com/golang-sql/civil v0.0.0-20220223132316-b832511892a9 // indirect
	github.com/golang-sql/sqlexp v0.1.0 // indirect
	github.com/golang/groupcache v0.0.0-20210331224755-41bb18bfe9da // indirect
	github.com/golang/protobuf v1.5.4 // indirect
	github.com/golang/snappy v0.0.4 // indirect
	github.com/google/flatbuffers v23.5.26+incompatible // indirect
	github.com/google/go-github/v60 v60.0.0 // indirect
	github.com/google/go-querystring v1.1.0 // indirect
	github.com/google/pprof v0.0.0-20240227163752-401108e1b7e7 // indirect
	github.com/google/s2a-go v0.1.7 // indirect
	github.com/googleapis/enterprise-certificate-proxy v0.3.2 // indirect
	github.com/gorilla/css v1.0.0 // indirect
	github.com/gregjones/httpcache v0.0.0-20171119193500-2bcd89a1743f // indirect
	github.com/grpc-ecosystem/go-grpc-middleware v1.4.0 // indirect
	github.com/grpc-ecosystem/grpc-gateway/v2 v2.16.0 // indirect
	github.com/gsterjov/go-libsecret v0.0.0-20161001094733-a6f4afe4910c // indirect
	github.com/h2non/parth v0.0.0-20190131123155-b4df798d6542 // indirect
	github.com/hashicorp/errwrap v1.1.0 // indirect
	github.com/hashicorp/go-cleanhttp v0.5.2 // indirect
	github.com/hashicorp/go-multierror v1.1.1 // indirect
	github.com/jbenet/go-context v0.0.0-20150711004518-d14ea06fba99 // indirect
	github.com/jmespath/go-jmespath v0.4.0 // indirect
	github.com/josharian/intern v1.0.0 // indirect
	github.com/jpillora/s3 v1.1.4 // indirect
	github.com/kevinburke/ssh_config v1.2.0 // indirect
	github.com/kjk/lzma v0.0.0-20161016003348-3fd93898850d // indirect
	github.com/klauspost/compress v1.17.4 // indirect
	github.com/klauspost/cpuid/v2 v2.2.5 // indirect
	github.com/klauspost/pgzip v1.2.5 // indirect
	github.com/launchdarkly/ccache v1.1.0 // indirect
	github.com/launchdarkly/eventsource v1.6.2 // indirect
	github.com/launchdarkly/go-jsonstream/v3 v3.0.0 // indirect
	github.com/launchdarkly/go-sdk-common/v3 v3.1.0 // indirect
	github.com/launchdarkly/go-sdk-events/v3 v3.2.0 // indirect
	github.com/launchdarkly/go-semver v1.0.2 // indirect
	github.com/launchdarkly/go-server-sdk-evaluation/v3 v3.0.0 // indirect
	github.com/lucasb-eyer/go-colorful v1.2.0 // indirect
	github.com/lufia/plan9stats v0.0.0-20211012122336-39d0f177ccd0 // indirect
	github.com/magefile/mage v1.14.0 // indirect
	github.com/magiconair/properties v1.8.7 // indirect
	github.com/mailru/easyjson v0.7.7 // indirect
	github.com/mattn/go-colorable v0.1.13 // indirect
	github.com/mattn/go-localereader v0.0.1 // indirect
	github.com/mattn/go-runewidth v0.0.15 // indirect
	github.com/microcosm-cc/bluemonday v1.0.25 // indirect
	github.com/mitchellh/go-homedir v1.1.0 // indirect
	github.com/moby/patternmatcher v0.6.0 // indirect
	github.com/moby/sys/sequential v0.5.0 // indirect
	github.com/moby/sys/user v0.1.0 // indirect
	github.com/moby/term v0.5.0 // indirect
	github.com/montanaflynn/stats v0.7.0 // indirect
	github.com/morikuni/aec v1.0.0 // indirect
	github.com/mtibben/percent v0.2.1 // indirect
	github.com/muesli/ansi v0.0.0-20211031195517-c9f0611b6c70 // indirect
	github.com/muesli/cancelreader v0.2.2 // indirect
	github.com/muesli/termenv v0.15.2 // indirect
	github.com/nwaples/rardecode/v2 v2.0.0-beta.2 // indirect
	github.com/olekukonko/tablewriter v0.0.5 // indirect
	github.com/onsi/ginkgo v1.16.5 // indirect
	github.com/opencontainers/go-digest v1.0.0 // indirect
	github.com/opencontainers/image-spec v1.1.0 // indirect
	github.com/pierrec/lz4/v4 v4.1.19 // indirect
	github.com/pjbgf/sha1cd v0.3.0 // indirect
	github.com/pkg/diff v0.0.0-20200914180035-5b29258ca4f7 // indirect
	github.com/pmezard/go-difflib v1.0.0 // indirect
	github.com/power-devops/perfstat v0.0.0-20210106213030-5aafc221ea8c // indirect
	github.com/prometheus/client_model v0.5.0 // indirect
	github.com/prometheus/common v0.48.0 // indirect
	github.com/prometheus/procfs v0.12.0 // indirect
	github.com/rivo/uniseg v0.4.7 // indirect
	github.com/sahilm/fuzzy v0.1.1-0.20230530133925-c48e322e2a8f // indirect
	github.com/shirou/gopsutil/v3 v3.23.12 // indirect
	github.com/shoenig/go-m1cpu v0.1.6 // indirect
	github.com/sirupsen/logrus v1.9.3 // indirect
	github.com/skeema/knownhosts v1.2.2 // indirect
	github.com/tetratelabs/wazero v1.7.0 // indirect
	github.com/therootcompany/xz v1.0.1 // indirect
	github.com/tklauser/go-sysconf v0.3.12 // indirect
	github.com/tklauser/numcpus v0.6.1 // indirect
	github.com/ulikunitz/xz v0.5.11 // indirect
	github.com/vbatts/tar-split v0.11.3 // indirect
	github.com/xanzy/ssh-agent v0.3.3 // indirect
	github.com/xdg-go/pbkdf2 v1.0.0 // indirect
	github.com/xdg-go/scram v1.1.2 // indirect
	github.com/xdg-go/stringprep v1.0.4 // indirect
	github.com/xhit/go-str2duration/v2 v2.1.0 // indirect
	github.com/xi2/xz v0.0.0-20171230120015-48954b6210f8 // indirect
	github.com/youmark/pkcs8 v0.0.0-20181117223130-1be2e3e5546d // indirect
	github.com/yuin/goldmark v1.5.4 // indirect
	github.com/yuin/goldmark-emoji v1.0.2 // indirect
	github.com/yusufpapurcu/wmi v1.2.3 // indirect
	github.com/zeebo/xxh3 v1.0.2 // indirect
	go.einride.tech/aip v0.60.0 // indirect
	go.opencensus.io v0.24.0 // indirect
	go.opentelemetry.io/contrib/instrumentation/google.golang.org/grpc/otelgrpc v0.49.0 // indirect
	go.opentelemetry.io/contrib/instrumentation/net/http/otelhttp v0.49.0 // indirect
	go.opentelemetry.io/otel v1.24.0 // indirect
	go.opentelemetry.io/otel/metric v1.24.0 // indirect
	go.opentelemetry.io/otel/trace v1.24.0 // indirect
	go.uber.org/multierr v1.11.0 // indirect
	go4.org v0.0.0-20200411211856-f5505b9728dd // indirect
	golang.org/x/mod v0.17.0 // indirect
	golang.org/x/sys v0.19.0 // indirect
	golang.org/x/term v0.19.0 // indirect
	golang.org/x/time v0.5.0 // indirect
	golang.org/x/tools v0.20.0 // indirect
	golang.org/x/xerrors v0.0.0-20231012003039-104605ab7028 // indirect
	google.golang.org/genproto v0.0.0-20240227224415-6ceb2ff114de // indirect
	google.golang.org/genproto/googleapis/api v0.0.0-20240314234333-6e1732d8331c // indirect
	google.golang.org/genproto/googleapis/rpc v0.0.0-20240415180920-8c6c420018be // indirect
	google.golang.org/grpc v1.63.2 // indirect
	gopkg.in/square/go-jose.v2 v2.6.0 // indirect
	gopkg.in/warnings.v0 v0.1.2 // indirect
	gopkg.in/yaml.v3 v3.0.1 // indirect
	pault.ag/go/topsort v0.1.1 // indirect
)<|MERGE_RESOLUTION|>--- conflicted
+++ resolved
@@ -101,14 +101,9 @@
 
 require (
 	cloud.google.com/go v0.112.1 // indirect
-<<<<<<< HEAD
-	cloud.google.com/go/auth v0.2.2 // indirect
-	cloud.google.com/go/auth/oauth2adapt v0.2.1 // indirect
-=======
 	cloud.google.com/go/auth v0.3.0 // indirect
 	cloud.google.com/go/auth/oauth2adapt v0.2.2 // indirect
 	cloud.google.com/go/compute v1.24.0 // indirect
->>>>>>> ea4d9d2d
 	cloud.google.com/go/compute/metadata v0.3.0 // indirect
 	cloud.google.com/go/iam v1.1.7 // indirect
 	cloud.google.com/go/longrunning v0.5.5 // indirect
