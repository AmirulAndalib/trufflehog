package main

import (
	"encoding/json"
	"fmt"
	"io"
	"net/http"
	_ "net/http/pprof"
	"os"
	"os/exec"
	"os/signal"
	"runtime"
	"strconv"
	"strings"
	"sync"
	"syscall"

	"github.com/alecthomas/kingpin/v2"
	"github.com/felixge/fgprof"
	"github.com/go-logr/logr"
	"github.com/jpillora/overseer"
	"github.com/mattn/go-isatty"
	"github.com/trufflesecurity/trufflehog/v3/pkg/cache/simple"
	"github.com/trufflesecurity/trufflehog/v3/pkg/detectors"
	"github.com/trufflesecurity/trufflehog/v3/pkg/verificationcache"
	"go.uber.org/automaxprocs/maxprocs"

	"github.com/trufflesecurity/trufflehog/v3/pkg/analyzer"
	"github.com/trufflesecurity/trufflehog/v3/pkg/cleantemp"
	"github.com/trufflesecurity/trufflehog/v3/pkg/common"
	"github.com/trufflesecurity/trufflehog/v3/pkg/config"
	"github.com/trufflesecurity/trufflehog/v3/pkg/context"
	"github.com/trufflesecurity/trufflehog/v3/pkg/engine"
	"github.com/trufflesecurity/trufflehog/v3/pkg/engine/defaults"
	"github.com/trufflesecurity/trufflehog/v3/pkg/feature"
	"github.com/trufflesecurity/trufflehog/v3/pkg/handlers"
	"github.com/trufflesecurity/trufflehog/v3/pkg/log"
	"github.com/trufflesecurity/trufflehog/v3/pkg/output"
	"github.com/trufflesecurity/trufflehog/v3/pkg/sources"
	"github.com/trufflesecurity/trufflehog/v3/pkg/tui"
	"github.com/trufflesecurity/trufflehog/v3/pkg/updater"
	"github.com/trufflesecurity/trufflehog/v3/pkg/version"
)

var (
	cli = kingpin.New("TruffleHog", "TruffleHog is a tool for finding credentials.")
	cmd string
	// https://github.com/trufflesecurity/trufflehog/blob/main/CONTRIBUTING.md#logging-in-trufflehog
	logLevel            = cli.Flag("log-level", `Logging verbosity on a scale of 0 (info) to 5 (trace). Can be disabled with "-1".`).Default("0").Int()
	debug               = cli.Flag("debug", "Run in debug mode.").Hidden().Bool()
	trace               = cli.Flag("trace", "Run in trace mode.").Hidden().Bool()
	profile             = cli.Flag("profile", "Enables profiling and sets a pprof and fgprof server on :18066.").Bool()
	localDev            = cli.Flag("local-dev", "Hidden feature to disable overseer for local dev.").Hidden().Bool()
	jsonOut             = cli.Flag("json", "Output in JSON format.").Short('j').Bool()
	jsonLegacy          = cli.Flag("json-legacy", "Use the pre-v3.0 JSON format. Only works with git, gitlab, and github sources.").Bool()
	gitHubActionsFormat = cli.Flag("github-actions", "Output in GitHub Actions format.").Bool()
	concurrency         = cli.Flag("concurrency", "Number of concurrent workers.").Default(strconv.Itoa(runtime.NumCPU())).Int()
	noVerification      = cli.Flag("no-verification", "Don't verify the results.").Bool()
	onlyVerified        = cli.Flag("only-verified", "Only output verified results.").Hidden().Bool()
	results             = cli.Flag("results", "Specifies which type(s) of results to output: verified, unknown, unverified, filtered_unverified. Defaults to all types.").String()

	allowVerificationOverlap   = cli.Flag("allow-verification-overlap", "Allow verification of similar credentials across detectors").Bool()
	filterUnverified           = cli.Flag("filter-unverified", "Only output first unverified result per chunk per detector if there are more than one results.").Bool()
	filterEntropy              = cli.Flag("filter-entropy", "Filter unverified results with Shannon entropy. Start with 3.0.").Float64()
	scanEntireChunk            = cli.Flag("scan-entire-chunk", "Scan the entire chunk for secrets.").Hidden().Default("false").Bool()
	compareDetectionStrategies = cli.Flag("compare-detection-strategies", "Compare different detection strategies for matching spans").Hidden().Default("false").Bool()
	configFilename             = cli.Flag("config", "Path to configuration file.").ExistingFile()
	// rules = cli.Flag("rules", "Path to file with custom rules.").String()
	printAvgDetectorTime = cli.Flag("print-avg-detector-time", "Print the average time spent on each detector.").Bool()
	noUpdate             = cli.Flag("no-update", "Don't check for updates.").Bool()
	fail                 = cli.Flag("fail", "Exit with code 183 if results are found.").Bool()
	verifiers            = cli.Flag("verifier", "Set custom verification endpoints.").StringMap()
	customVerifiersOnly  = cli.Flag("custom-verifiers-only", "Only use custom verification endpoints.").Bool()
	detectorTimeout      = cli.Flag("detector-timeout", "Maximum time to spend scanning chunks per detector (e.g., 30s).").Duration()
	archiveMaxSize       = cli.Flag("archive-max-size", "Maximum size of archive to scan. (Byte units eg. 512B, 2KB, 4MB)").Bytes()
	archiveMaxDepth      = cli.Flag("archive-max-depth", "Maximum depth of archive to scan.").Int()
	archiveTimeout       = cli.Flag("archive-timeout", "Maximum time to spend extracting an archive.").Duration()
	includeDetectors     = cli.Flag("include-detectors", "Comma separated list of detector types to include. Protobuf name or IDs may be used, as well as ranges.").Default("all").String()
	excludeDetectors     = cli.Flag("exclude-detectors", "Comma separated list of detector types to exclude. Protobuf name or IDs may be used, as well as ranges. IDs defined here take precedence over the include list.").String()
	jobReportFile        = cli.Flag("output-report", "Write a scan report to the provided path.").Hidden().OpenFile(os.O_WRONLY|os.O_CREATE|os.O_TRUNC, 0666)

	noVerificationCache = cli.Flag("no-verification-cache", "Disable verification caching").Bool()

	// Add feature flags
	forceSkipBinaries  = cli.Flag("force-skip-binaries", "Force skipping binaries.").Bool()
	forceSkipArchives  = cli.Flag("force-skip-archives", "Force skipping archives.").Bool()
	skipAdditionalRefs = cli.Flag("skip-additional-refs", "Skip additional references.").Bool()
	userAgentSuffix    = cli.Flag("user-agent-suffix", "Suffix to add to User-Agent.").String()

	gitScan             = cli.Command("git", "Find credentials in git repositories.")
	gitScanURI          = gitScan.Arg("uri", "Git repository URL. https://, file://, or ssh:// schema expected.").Required().String()
	gitScanIncludePaths = gitScan.Flag("include-paths", "Path to file with newline separated regexes for files to include in scan.").Short('i').String()
	gitScanExcludePaths = gitScan.Flag("exclude-paths", "Path to file with newline separated regexes for files to exclude in scan.").Short('x').String()
	gitScanExcludeGlobs = gitScan.Flag("exclude-globs", "Comma separated list of globs to exclude in scan. This option filters at the `git log` level, resulting in faster scans.").String()
	gitScanSinceCommit  = gitScan.Flag("since-commit", "Commit to start scan from.").String()
	gitScanBranch       = gitScan.Flag("branch", "Branch to scan.").String()
	gitScanMaxDepth     = gitScan.Flag("max-depth", "Maximum depth of commits to scan.").Int()
	gitScanBare         = gitScan.Flag("bare", "Scan bare repository (e.g. useful while using in pre-receive hooks)").Bool()
	_                   = gitScan.Flag("allow", "No-op flag for backwards compat.").Bool()
	_                   = gitScan.Flag("entropy", "No-op flag for backwards compat.").Bool()
	_                   = gitScan.Flag("regex", "No-op flag for backwards compat.").Bool()

	githubScan                  = cli.Command("github", "Find credentials in GitHub repositories.")
	githubScanEndpoint          = githubScan.Flag("endpoint", "GitHub endpoint.").Default("https://api.github.com").String()
	githubScanRepos             = githubScan.Flag("repo", `GitHub repository to scan. You can repeat this flag. Example: "https://github.com/dustin-decker/secretsandstuff"`).Strings()
	githubScanOrgs              = githubScan.Flag("org", `GitHub organization to scan. You can repeat this flag. Example: "trufflesecurity"`).Strings()
	githubScanToken             = githubScan.Flag("token", "GitHub token. Can be provided with environment variable GITHUB_TOKEN.").Envar("GITHUB_TOKEN").String()
	githubIncludeForks          = githubScan.Flag("include-forks", "Include forks in scan.").Bool()
	githubIncludeMembers        = githubScan.Flag("include-members", "Include organization member repositories in scan.").Bool()
	githubIncludeRepos          = githubScan.Flag("include-repos", `Repositories to include in an org scan. This can also be a glob pattern. You can repeat this flag. Must use Github repo full name. Example: "trufflesecurity/trufflehog", "trufflesecurity/t*"`).Strings()
	githubIncludeWikis          = githubScan.Flag("include-wikis", "Include repository wikisin scan.").Bool()
	githubExcludeRepos          = githubScan.Flag("exclude-repos", `Repositories to exclude in an org scan. This can also be a glob pattern. You can repeat this flag. Must use Github repo full name. Example: "trufflesecurity/driftwood", "trufflesecurity/d*"`).Strings()
	githubScanIncludePaths      = githubScan.Flag("include-paths", "Path to file with newline separated regexes for files to include in scan.").Short('i').String()
	githubScanExcludePaths      = githubScan.Flag("exclude-paths", "Path to file with newline separated regexes for files to exclude in scan.").Short('x').String()
	githubScanIssueComments     = githubScan.Flag("issue-comments", "Include issue descriptions and comments in scan.").Bool()
	githubScanPRComments        = githubScan.Flag("pr-comments", "Include pull request descriptions and comments in scan.").Bool()
	githubScanGistComments      = githubScan.Flag("gist-comments", "Include gist comments in scan.").Bool()
	githubCommentsTimeframeDays = githubScan.Flag("comments-timeframe", "Number of days in the past to review when scanning issue, PR, and gist comments.").Uint32()

	// GitHub Cross Fork Object Reference Experimental Feature
	githubExperimentalScan = cli.Command("github-experimental", "Run an experimental GitHub scan. Must specify at least one experimental sub-module to run: object-discovery.")
	// GitHub Experimental SubModules
	githubExperimentalObjectDiscovery = githubExperimentalScan.Flag("object-discovery", "Discover hidden data objects in GitHub repositories.").Bool()
	// GitHub Experimental Options
	githubExperimentalToken              = githubExperimentalScan.Flag("token", "GitHub token. Can be provided with environment variable GITHUB_TOKEN.").Envar("GITHUB_TOKEN").String()
	githubExperimentalRepo               = githubExperimentalScan.Flag("repo", "GitHub repository to scan. Example: https://github.com/<user>/<repo>.git").Required().String()
	githubExperimentalCollisionThreshold = githubExperimentalScan.Flag("collision-threshold", "Threshold for short-sha collisions in object-discovery submodule. Default is 1.").Default("1").Int()
	githubExperimentalDeleteCache        = githubExperimentalScan.Flag("delete-cached-data", "Delete cached data after object-discovery secret scanning.").Bool()

	gitlabScan = cli.Command("gitlab", "Find credentials in GitLab repositories.")
	// TODO: Add more GitLab options
	gitlabScanEndpoint     = gitlabScan.Flag("endpoint", "GitLab endpoint.").Default("https://gitlab.com").String()
	gitlabScanRepos        = gitlabScan.Flag("repo", "GitLab repo url. You can repeat this flag. Leave empty to scan all repos accessible with provided credential. Example: https://gitlab.com/org/repo.git").Strings()
	gitlabScanToken        = gitlabScan.Flag("token", "GitLab token. Can be provided with environment variable GITLAB_TOKEN.").Envar("GITLAB_TOKEN").Required().String()
	gitlabScanIncludePaths = gitlabScan.Flag("include-paths", "Path to file with newline separated regexes for files to include in scan.").Short('i').String()
	gitlabScanExcludePaths = gitlabScan.Flag("exclude-paths", "Path to file with newline separated regexes for files to exclude in scan.").Short('x').String()
	gitlabScanIncludeRepos = gitlabScan.Flag("include-repos", `Repositories to include in an org scan. This can also be a glob pattern. You can repeat this flag. Must use Gitlab repo full name. Example: "trufflesecurity/trufflehog", "trufflesecurity/t*"`).Strings()
	gitlabScanExcludeRepos = gitlabScan.Flag("exclude-repos", `Repositories to exclude in an org scan. This can also be a glob pattern. You can repeat this flag. Must use Gitlab repo full name. Example: "trufflesecurity/driftwood", "trufflesecurity/d*"`).Strings()

	filesystemScan  = cli.Command("filesystem", "Find credentials in a filesystem.")
	filesystemPaths = filesystemScan.Arg("path", "Path to file or directory to scan.").Strings()
	// DEPRECATED: --directory is deprecated in favor of arguments.
	filesystemDirectories = filesystemScan.Flag("directory", "Path to directory to scan. You can repeat this flag.").Strings()
	// TODO: Add more filesystem scan options. Currently only supports scanning a list of directories.
	// filesystemScanRecursive = filesystemScan.Flag("recursive", "Scan recursively.").Short('r').Bool()
	filesystemScanIncludePaths = filesystemScan.Flag("include-paths", "Path to file with newline separated regexes for files to include in scan.").Short('i').String()
	filesystemScanExcludePaths = filesystemScan.Flag("exclude-paths", "Path to file with newline separated regexes for files to exclude in scan.").Short('x').String()

	s3Scan              = cli.Command("s3", "Find credentials in S3 buckets.")
	s3ScanKey           = s3Scan.Flag("key", "S3 key used to authenticate. Can be provided with environment variable AWS_ACCESS_KEY_ID.").Envar("AWS_ACCESS_KEY_ID").String()
	s3ScanRoleArns      = s3Scan.Flag("role-arn", "Specify the ARN of an IAM role to assume for scanning. You can repeat this flag.").Strings()
	s3ScanSecret        = s3Scan.Flag("secret", "S3 secret used to authenticate. Can be provided with environment variable AWS_SECRET_ACCESS_KEY.").Envar("AWS_SECRET_ACCESS_KEY").String()
	s3ScanSessionToken  = s3Scan.Flag("session-token", "S3 session token used to authenticate temporary credentials. Can be provided with environment variable AWS_SESSION_TOKEN.").Envar("AWS_SESSION_TOKEN").String()
	s3ScanCloudEnv      = s3Scan.Flag("cloud-environment", "Use IAM credentials in cloud environment.").Bool()
	s3ScanBuckets       = s3Scan.Flag("bucket", "Name of S3 bucket to scan. You can repeat this flag. Incompatible with --ignore-bucket.").Strings()
	s3ScanIgnoreBuckets = s3Scan.Flag("ignore-bucket", "Name of S3 bucket to ignore. You can repeat this flag. Incompatible with --bucket.").Strings()
	s3ScanMaxObjectSize = s3Scan.Flag("max-object-size", "Maximum size of objects to scan. Objects larger than this will be skipped. (Byte units eg. 512B, 2KB, 4MB)").Default("250MB").Bytes()

	gcsScan           = cli.Command("gcs", "Find credentials in GCS buckets.")
	gcsProjectID      = gcsScan.Flag("project-id", "GCS project ID used to authenticate. Can NOT be used with unauth scan. Can be provided with environment variable GOOGLE_CLOUD_PROJECT.").Envar("GOOGLE_CLOUD_PROJECT").String()
	gcsCloudEnv       = gcsScan.Flag("cloud-environment", "Use Application Default Credentials, IAM credentials to authenticate.").Bool()
	gcsServiceAccount = gcsScan.Flag("service-account", "Path to GCS service account JSON file.").ExistingFile()
	gcsWithoutAuth    = gcsScan.Flag("without-auth", "Scan GCS buckets without authentication. This will only work for public buckets").Bool()
	gcsAPIKey         = gcsScan.Flag("api-key", "GCS API key used to authenticate. Can be provided with environment variable GOOGLE_API_KEY.").Envar("GOOGLE_API_KEY").String()
	gcsIncludeBuckets = gcsScan.Flag("include-buckets", "Buckets to scan. Comma separated list of buckets. You can repeat this flag. Globs are supported").Short('I').Strings()
	gcsExcludeBuckets = gcsScan.Flag("exclude-buckets", "Buckets to exclude from scan. Comma separated list of buckets. Globs are supported").Short('X').Strings()
	gcsIncludeObjects = gcsScan.Flag("include-objects", "Objects to scan. Comma separated list of objects. you can repeat this flag. Globs are supported").Short('i').Strings()
	gcsExcludeObjects = gcsScan.Flag("exclude-objects", "Objects to exclude from scan. Comma separated list of objects. You can repeat this flag. Globs are supported").Short('x').Strings()
	gcsMaxObjectSize  = gcsScan.Flag("max-object-size", "Maximum size of objects to scan. Objects larger than this will be skipped. (Byte units eg. 512B, 2KB, 4MB)").Default("10MB").Bytes()

	syslogScan     = cli.Command("syslog", "Scan syslog")
	syslogAddress  = syslogScan.Flag("address", "Address and port to listen on for syslog. Example: 127.0.0.1:514").String()
	syslogProtocol = syslogScan.Flag("protocol", "Protocol to listen on. udp or tcp").String()
	syslogTLSCert  = syslogScan.Flag("cert", "Path to TLS cert.").String()
	syslogTLSKey   = syslogScan.Flag("key", "Path to TLS key.").String()
	syslogFormat   = syslogScan.Flag("format", "Log format. Can be rfc3164 or rfc5424").String()

	circleCiScan      = cli.Command("circleci", "Scan CircleCI")
	circleCiScanToken = circleCiScan.Flag("token", "CircleCI token. Can also be provided with environment variable").Envar("CIRCLECI_TOKEN").Required().String()

	dockerScan       = cli.Command("docker", "Scan Docker Image")
	dockerScanImages = dockerScan.Flag("image", "Docker image to scan. Use the file:// prefix to point to a local tarball, otherwise a image registry is assumed.").Required().Strings()
	dockerScanToken  = dockerScan.Flag("token", "Docker bearer token. Can also be provided with environment variable").Envar("DOCKER_TOKEN").String()

	travisCiScan      = cli.Command("travisci", "Scan TravisCI")
	travisCiScanToken = travisCiScan.Flag("token", "TravisCI token. Can also be provided with environment variable").Envar("TRAVISCI_TOKEN").Required().String()

	// Postman is hidden for now until we get more feedback from the community.
	postmanScan  = cli.Command("postman", "Scan Postman")
	postmanToken = postmanScan.Flag("token", "Postman token. Can also be provided with environment variable").Envar("POSTMAN_TOKEN").String()

	postmanWorkspaces   = postmanScan.Flag("workspace", "Postman workspace to scan. You can repeat this flag. Deprecated flag.").Hidden().Strings()
	postmanWorkspaceIDs = postmanScan.Flag("workspace-id", "Postman workspace ID to scan. You can repeat this flag.").Strings()

	postmanCollections   = postmanScan.Flag("collection", "Postman collection to scan. You can repeat this flag. Deprecated flag.").Hidden().Strings()
	postmanCollectionIDs = postmanScan.Flag("collection-id", "Postman collection ID to scan. You can repeat this flag.").Strings()

	postmanEnvironments = postmanScan.Flag("environment", "Postman environment to scan. You can repeat this flag.").Strings()

	postmanIncludeCollections   = postmanScan.Flag("include-collections", "Collections to include in scan. You can repeat this flag. Deprecated flag.").Hidden().Strings()
	postmanIncludeCollectionIDs = postmanScan.Flag("include-collection-id", "Collection ID to include in scan. You can repeat this flag.").Strings()

	postmanIncludeEnvironments = postmanScan.Flag("include-environments", "Environments to include in scan. You can repeat this flag.").Strings()

	postmanExcludeCollections   = postmanScan.Flag("exclude-collections", "Collections to exclude from scan. You can repeat this flag. Deprecated flag.").Hidden().Strings()
	postmanExcludeCollectionIDs = postmanScan.Flag("exclude-collection-id", "Collection ID to exclude from scan. You can repeat this flag.").Strings()

	postmanExcludeEnvironments = postmanScan.Flag("exclude-environments", "Environments to exclude from scan. You can repeat this flag.").Strings()
	postmanWorkspacePaths      = postmanScan.Flag("workspace-paths", "Path to Postman workspaces.").Strings()
	postmanCollectionPaths     = postmanScan.Flag("collection-paths", "Path to Postman collections.").Strings()
	postmanEnvironmentPaths    = postmanScan.Flag("environment-paths", "Path to Postman environments.").Strings()

	elasticsearchScan           = cli.Command("elasticsearch", "Scan Elasticsearch")
	elasticsearchNodes          = elasticsearchScan.Flag("nodes", "Elasticsearch nodes").Envar("ELASTICSEARCH_NODES").Strings()
	elasticsearchUsername       = elasticsearchScan.Flag("username", "Elasticsearch username").Envar("ELASTICSEARCH_USERNAME").String()
	elasticsearchPassword       = elasticsearchScan.Flag("password", "Elasticsearch password").Envar("ELASTICSEARCH_PASSWORD").String()
	elasticsearchServiceToken   = elasticsearchScan.Flag("service-token", "Elasticsearch service token").Envar("ELASTICSEARCH_SERVICE_TOKEN").String()
	elasticsearchCloudId        = elasticsearchScan.Flag("cloud-id", "Elasticsearch cloud ID. Can also be provided with environment variable").Envar("ELASTICSEARCH_CLOUD_ID").String()
	elasticsearchAPIKey         = elasticsearchScan.Flag("api-key", "Elasticsearch API key. Can also be provided with environment variable").Envar("ELASTICSEARCH_API_KEY").String()
	elasticsearchIndexPattern   = elasticsearchScan.Flag("index-pattern", "Filters the indices to search").Default("*").Envar("ELASTICSEARCH_INDEX_PATTERN").String()
	elasticsearchQueryJSON      = elasticsearchScan.Flag("query-json", "Filters the documents to search").Envar("ELASTICSEARCH_QUERY_JSON").String()
	elasticsearchSinceTimestamp = elasticsearchScan.Flag("since-timestamp", "Filters the documents to search to those created since this timestamp; overrides any timestamp from --query-json").Envar("ELASTICSEARCH_SINCE_TIMESTAMP").String()
	elasticsearchBestEffortScan = elasticsearchScan.Flag("best-effort-scan", "Attempts to continuously scan a cluster").Envar("ELASTICSEARCH_BEST_EFFORT_SCAN").Bool()

	jenkinsScan                  = cli.Command("jenkins", "Scan Jenkins")
	jenkinsURL                   = jenkinsScan.Flag("url", "Jenkins URL").Envar("JENKINS_URL").Required().String()
	jenkinsUsername              = jenkinsScan.Flag("username", "Jenkins username").Envar("JENKINS_USERNAME").String()
	jenkinsPassword              = jenkinsScan.Flag("password", "Jenkins password").Envar("JENKINS_PASSWORD").String()
	jenkinsInsecureSkipVerifyTLS = jenkinsScan.Flag("insecure-skip-verify-tls", "Skip TLS verification").Envar("JENKINS_INSECURE_SKIP_VERIFY_TLS").Bool()

	huggingfaceScan     = cli.Command("huggingface", "Find credentials in HuggingFace datasets, models and spaces.")
	huggingfaceEndpoint = huggingfaceScan.Flag("endpoint", "HuggingFace endpoint.").Default("https://huggingface.co").String()
	huggingfaceModels   = huggingfaceScan.Flag("model", "HuggingFace model to scan. You can repeat this flag. Example: 'username/model'").Strings()
	huggingfaceSpaces   = huggingfaceScan.Flag("space", "HuggingFace space to scan. You can repeat this flag. Example: 'username/space'").Strings()
	huggingfaceDatasets = huggingfaceScan.Flag("dataset", "HuggingFace dataset to scan. You can repeat this flag. Example: 'username/dataset'").Strings()
	huggingfaceOrgs     = huggingfaceScan.Flag("org", `HuggingFace organization to scan. You can repeat this flag. Example: "trufflesecurity"`).Strings()
	huggingfaceUsers    = huggingfaceScan.Flag("user", `HuggingFace user to scan. You can repeat this flag. Example: "trufflesecurity"`).Strings()
	huggingfaceToken    = huggingfaceScan.Flag("token", "HuggingFace token. Can be provided with environment variable HUGGINGFACE_TOKEN.").Envar("HUGGINGFACE_TOKEN").String()

	huggingfaceIncludeModels      = huggingfaceScan.Flag("include-models", "Models to include in scan. You can repeat this flag. Must use HuggingFace model full name. Example: 'username/model' (Only used with --user or --org)").Strings()
	huggingfaceIncludeSpaces      = huggingfaceScan.Flag("include-spaces", "Spaces to include in scan. You can repeat this flag. Must use HuggingFace space full name. Example: 'username/space' (Only used with --user or --org)").Strings()
	huggingfaceIncludeDatasets    = huggingfaceScan.Flag("include-datasets", "Datasets to include in scan. You can repeat this flag. Must use HuggingFace dataset full name. Example: 'username/dataset' (Only used with --user or --org)").Strings()
	huggingfaceIgnoreModels       = huggingfaceScan.Flag("ignore-models", "Models to ignore in scan. You can repeat this flag. Must use HuggingFace model full name. Example: 'username/model' (Only used with --user or --org)").Strings()
	huggingfaceIgnoreSpaces       = huggingfaceScan.Flag("ignore-spaces", "Spaces to ignore in scan. You can repeat this flag. Must use HuggingFace space full name. Example: 'username/space' (Only used with --user or --org)").Strings()
	huggingfaceIgnoreDatasets     = huggingfaceScan.Flag("ignore-datasets", "Datasets to ignore in scan. You can repeat this flag. Must use HuggingFace dataset full name. Example: 'username/dataset' (Only used with --user or --org)").Strings()
	huggingfaceSkipAllModels      = huggingfaceScan.Flag("skip-all-models", "Skip all model scans. (Only used with --user or --org)").Bool()
	huggingfaceSkipAllSpaces      = huggingfaceScan.Flag("skip-all-spaces", "Skip all space scans. (Only used with --user or --org)").Bool()
	huggingfaceSkipAllDatasets    = huggingfaceScan.Flag("skip-all-datasets", "Skip all dataset scans. (Only used with --user or --org)").Bool()
	huggingfaceIncludeDiscussions = huggingfaceScan.Flag("include-discussions", "Include discussions in scan.").Bool()
	huggingfaceIncludePrs         = huggingfaceScan.Flag("include-prs", "Include pull requests in scan.").Bool()

	analyzeCmd = analyzer.Command(cli)
	usingTUI   = false
)

func init() {
	_, _ = maxprocs.Set()

	for i, arg := range os.Args {
		if strings.HasPrefix(arg, "--") {
			split := strings.SplitN(arg, "=", 2)
			split[0] = strings.ReplaceAll(split[0], "_", "-")
			os.Args[i] = strings.Join(split, "=")
		}
	}

	cli.Version("trufflehog " + version.BuildVersion)

	// Support -h for help
	cli.HelpFlag.Short('h')

	if isatty.IsTerminal(os.Stdout.Fd()) && (len(os.Args) <= 1 || os.Args[1] == analyzeCmd.FullCommand()) {
		args := tui.Run(os.Args[1:])
		if len(args) == 0 {
			os.Exit(0)
		}

		// Overwrite the Args slice so overseer works properly.
		os.Args = os.Args[:1]
		os.Args = append(os.Args, args...)
		usingTUI = true
	}

	cmd = kingpin.MustParse(cli.Parse(os.Args[1:]))

	// Configure logging.
	switch {
	case *trace:
		log.SetLevel(5)
	case *debug:
		log.SetLevel(2)
	default:
		l := int8(*logLevel)
		if l < -1 || l > 5 {
			fmt.Fprintf(os.Stderr, "invalid log level: %d\n", *logLevel)
			os.Exit(1)
		}

		if l == -1 {
			// Zap uses "5" as the value for fatal.
			// We need to pass in "-5" because `SetLevel` passes the negation.
			log.SetLevel(-5)
		} else {
			log.SetLevel(l)
		}
	}
}

func main() {
	// setup logger
	logFormat := log.WithConsoleSink
	if *jsonOut {
		logFormat = log.WithJSONSink
	}
	logger, sync := log.New("trufflehog", logFormat(os.Stderr, log.WithGlobalRedaction()))
	// make it the default logger for contexts
	context.SetDefaultLogger(logger)

	if *localDev {
		run(overseer.State{})
		os.Exit(0)
	}

	defer func() { _ = sync() }()
	logFatal := logFatalFunc(logger)

	updateCfg := overseer.Config{
		Program:       run,
		Debug:         *debug,
		RestartSignal: syscall.SIGTERM,
		// TODO: Eventually add a PreUpgrade func for signature check w/ x509 PKCS1v15
		// PreUpgrade: checkUpdateSignature(binaryPath string),
	}

	if !*noUpdate {
		topLevelCmd, _, _ := strings.Cut(cmd, " ")
		updateCfg.Fetcher = updater.Fetcher(topLevelCmd, usingTUI)
	}
	if version.BuildVersion == "dev" {
		updateCfg.Fetcher = nil
	}

	err := overseer.RunErr(updateCfg)
	if err != nil {
		logFatal(err, "error occurred with trufflehog updater 🐷")
	}
}

// Function to check if the commit is valid
func isValidCommit(commit string) bool {
	cmd := exec.Command("git", "cat-file", "-t", commit)
	output, err := cmd.Output()
	if err != nil {
		return false
	}

	return strings.TrimSpace(string(output)) == "commit"
}

func run(state overseer.State) {

	ctx, cancel := context.WithCancelCause(context.Background())
	defer cancel(nil)

	go func() {
		if err := cleantemp.CleanTempArtifacts(ctx); err != nil {
			ctx.Logger().Error(err, "error cleaning temporary artifacts")
		}
	}()

	logger := ctx.Logger()
	logFatal := logFatalFunc(logger)

	killSignal := make(chan os.Signal, 1)
	signal.Notify(killSignal, syscall.SIGINT, syscall.SIGTERM, syscall.SIGQUIT)
	go func() {
		<-killSignal
		logger.Info("Received signal, shutting down.")
		cancel(fmt.Errorf("canceling context due to signal"))

		if err := cleantemp.CleanTempArtifacts(ctx); err != nil {
			logger.Error(err, "error cleaning temporary artifacts")
		} else {
			logger.Info("cleaned temporary artifacts")
		}
		os.Exit(0)
	}()

	logger.V(2).Info(fmt.Sprintf("trufflehog %s", version.BuildVersion))

	if *githubScanToken != "" {
		// NOTE: this kludge is here to do an authenticated shallow commit
		// TODO: refactor to better pass credentials
		os.Setenv("GITHUB_TOKEN", *githubScanToken)
	}

	// When setting a base commit, chunks must be scanned in order.
	if *gitScanSinceCommit != "" {
		*concurrency = 1
		if !isValidCommit(*gitScanSinceCommit) {
			logger.Info("Warning: The provided commit hash appears to be invalid.")
		}
	}

	if *profile {
		runtime.SetBlockProfileRate(1)
		runtime.SetMutexProfileFraction(-1)
		go func() {
			router := http.NewServeMux()
			router.Handle("/debug/pprof/", http.DefaultServeMux)
			router.Handle("/debug/fgprof", fgprof.Handler())
			logger.Info("starting pprof and fgprof server on :18066 /debug/pprof and /debug/fgprof")
			if err := http.ListenAndServe(":18066", router); err != nil {
				logger.Error(err, "error serving pprof and fgprof")
			}
		}()
	}

	// Set feature configurations from CLI flags
	if *forceSkipBinaries {
		feature.ForceSkipBinaries.Store(true)
	}

	if *forceSkipArchives {
		feature.ForceSkipArchives.Store(true)
	}

	if *skipAdditionalRefs {
		feature.SkipAdditionalRefs.Store(true)
	}

	if *userAgentSuffix != "" {
		feature.UserAgentSuffix.Store(*userAgentSuffix)
	}

	// OSS Default APK handling on
	feature.EnableAPKHandler.Store(true)

	conf := &config.Config{}
	if *configFilename != "" {
		var err error
		conf, err = config.Read(*configFilename)
		if err != nil {
			logFatal(err, "error parsing the provided configuration file")
		}
	}

	if *detectorTimeout != 0 {
		engine.SetDetectorTimeout(*detectorTimeout)
	}
	if *archiveMaxSize != 0 {
		handlers.SetArchiveMaxSize(int(*archiveMaxSize))
	}
	if *archiveMaxDepth != 0 {
		handlers.SetArchiveMaxDepth(*archiveMaxDepth)
	}
	if *archiveTimeout != 0 {
		handlers.SetArchiveMaxTimeout(*archiveTimeout)
	}

	// Set how the engine will print its results.
	var printer engine.Printer
	switch {
	case *jsonLegacy:
		printer = new(output.LegacyJSONPrinter)
	case *jsonOut:
		printer = new(output.JSONPrinter)
	case *gitHubActionsFormat:
		printer = new(output.GitHubActionsPrinter)
	default:
		printer = new(output.PlainPrinter)
	}

	if !*jsonLegacy && !*jsonOut {
		fmt.Fprintf(os.Stderr, "🐷🔑🐷  TruffleHog. Unearth your secrets. 🐷🔑🐷\n\n")
	}

	// Parse --results flag.
	if *onlyVerified {
		r := "verified"
		results = &r
	}
	parsedResults, err := parseResults(results)
	if err != nil {
		logFatal(err, "failed to configure results flag")
	}

	verificationCacheMetrics := verificationcache.InMemoryMetrics{}

	engConf := engine.Config{
		Concurrency: *concurrency,
		// The engine must always be configured with the list of
		// default detectors, which can be further filtered by the
		// user. The filters are applied by the engine and are only
		// subtractive.
		Detectors:                append(defaults.DefaultDetectors(), conf.Detectors...),
		Verify:                   !*noVerification,
		IncludeDetectors:         *includeDetectors,
		ExcludeDetectors:         *excludeDetectors,
		CustomVerifiersOnly:      *customVerifiersOnly,
		VerifierEndpoints:        *verifiers,
		Dispatcher:               engine.NewPrinterDispatcher(printer),
		FilterUnverified:         *filterUnverified,
		FilterEntropy:            *filterEntropy,
		VerificationOverlap:      *allowVerificationOverlap,
		Results:                  parsedResults,
		PrintAvgDetectorTime:     *printAvgDetectorTime,
		ShouldScanEntireChunk:    *scanEntireChunk,
		VerificationCacheMetrics: &verificationCacheMetrics,
	}

	if !*noVerificationCache {
		engConf.VerificationResultCache = simple.NewCache[detectors.Result]()
	}

	if *compareDetectionStrategies {
		if err := compareScans(ctx, cmd, engConf); err != nil {
			logFatal(err, "error comparing detection strategies")
		}
		return
	}

	metrics, err := runSingleScan(ctx, cmd, engConf)
	if err != nil {
		logFatal(err, "error running scan")
	}

<<<<<<< HEAD
	// Print results.
	logger.Info("finished scanning",
		"chunks", metrics.ChunksScanned,
		"bytes", metrics.BytesScanned,
		"verified_secrets", metrics.VerifiedSecretsFound,
		"unverified_secrets", metrics.UnverifiedSecretsFound,
		"scan_duration", metrics.ScanDuration.String(),
		"trufflehog_version", version.BuildVersion,
	)
=======
		verificationCacheMetrics := struct {
			Hits                    int32
			Misses                  int32
			HitsWasted              int32
			AttemptsSaved           int32
			VerificationTimeSpentMS int64
		}{
			Hits:                    verificationCacheMetrics.ResultCacheHits.Load(),
			Misses:                  verificationCacheMetrics.ResultCacheMisses.Load(),
			HitsWasted:              verificationCacheMetrics.ResultCacheHitsWasted.Load(),
			AttemptsSaved:           verificationCacheMetrics.CredentialVerificationsSaved.Load(),
			VerificationTimeSpentMS: verificationCacheMetrics.FromDataVerifyTimeSpentMS.Load(),
		}

		// Print results.
		logger.Info("finished scanning",
			"chunks", metrics.ChunksScanned,
			"bytes", metrics.BytesScanned,
			"verified_secrets", metrics.VerifiedSecretsFound,
			"unverified_secrets", metrics.UnverifiedSecretsFound,
			"scan_duration", metrics.ScanDuration.String(),
			"trufflehog_version", version.BuildVersion,
			"verification_caching", verificationCacheMetrics,
		)
>>>>>>> 6d1c59f0

	if metrics.hasFoundResults && *fail {
		logger.V(2).Info("exiting with code 183 because results were found")
		os.Exit(183)
	}

}

func compareScans(ctx context.Context, cmd string, cfg engine.Config) error {
	var (
		entireMetrics    metrics
		maxLengthMetrics metrics
		err              error
	)

	var wg sync.WaitGroup
	wg.Add(1)

	go func() {
		defer wg.Done()
		// Run scan with entire chunk span calculator.
		cfg.ShouldScanEntireChunk = true
		entireMetrics, err = runSingleScan(ctx, cmd, cfg)
		if err != nil {
			ctx.Logger().Error(err, "error running scan with entire chunk span calculator")
		}
	}()

	// Run scan with max-length span calculator.
	maxLengthMetrics, err = runSingleScan(ctx, cmd, cfg)
	if err != nil {
		return fmt.Errorf("error running scan with custom span calculator: %v", err)
	}

	wg.Wait()

	return compareMetrics(maxLengthMetrics.Metrics, entireMetrics.Metrics)
}

func compareMetrics(customMetrics, entireMetrics engine.Metrics) error {
	fmt.Printf("Comparison of scan results: \n")
	fmt.Printf("Custom span - Chunks: %d, Bytes: %d, Verified Secrets: %d, Unverified Secrets: %d, Duration: %s\n",
		customMetrics.ChunksScanned, customMetrics.BytesScanned, customMetrics.VerifiedSecretsFound, customMetrics.UnverifiedSecretsFound, customMetrics.ScanDuration.String())
	fmt.Printf("Entire chunk - Chunks: %d, Bytes: %d, Verified Secrets: %d, Unverified Secrets: %d, Duration: %s\n",
		entireMetrics.ChunksScanned, entireMetrics.BytesScanned, entireMetrics.VerifiedSecretsFound, entireMetrics.UnverifiedSecretsFound, entireMetrics.ScanDuration.String())

	// Check for differences in scan metrics.
	if customMetrics.ChunksScanned != entireMetrics.ChunksScanned ||
		customMetrics.BytesScanned != entireMetrics.BytesScanned ||
		customMetrics.VerifiedSecretsFound != entireMetrics.VerifiedSecretsFound {
		return fmt.Errorf("scan metrics do not match")
	}

	return nil
}

type metrics struct {
	engine.Metrics
	hasFoundResults bool
}

func runSingleScan(ctx context.Context, cmd string, cfg engine.Config) (metrics, error) {
	var scanMetrics metrics

	// Setup job report writer if provided
	var jobReportWriter io.WriteCloser
	if *jobReportFile != nil {
		jobReportWriter = *jobReportFile
	}

	handleFinishedMetrics := func(ctx context.Context, finishedMetrics <-chan sources.UnitMetrics, jobReportWriter io.WriteCloser) {
		go func() {
			defer func() {
				jobReportWriter.Close()
				if namer, ok := jobReportWriter.(interface{ Name() string }); ok {
					ctx.Logger().Info("report written", "path", namer.Name())
				} else {
					ctx.Logger().Info("report written")
				}
			}()

			for metrics := range finishedMetrics {
				metrics.Errors = common.ExportErrors(metrics.Errors...)
				details, err := json.Marshal(map[string]any{
					"version": 1,
					"data":    metrics,
				})
				if err != nil {
					ctx.Logger().Error(err, "error marshalling job details")
					continue
				}
				if _, err := jobReportWriter.Write(append(details, '\n')); err != nil {
					ctx.Logger().Error(err, "error writing to file")
				}
			}
		}()
	}

	const defaultOutputBufferSize = 64
	opts := []func(*sources.SourceManager){
		sources.WithConcurrentSources(cfg.Concurrency),
		sources.WithConcurrentUnits(cfg.Concurrency),
		sources.WithSourceUnits(),
		sources.WithBufferedOutput(defaultOutputBufferSize),
	}

	if jobReportWriter != nil {
		unitHook, finishedMetrics := sources.NewUnitHook(ctx)
		opts = append(opts, sources.WithReportHook(unitHook))
		handleFinishedMetrics(ctx, finishedMetrics, jobReportWriter)
	}

	cfg.SourceManager = sources.NewManager(opts...)

	eng, err := engine.NewEngine(ctx, &cfg)
	if err != nil {
		return scanMetrics, fmt.Errorf("error initializing engine: %v", err)
	}
	eng.Start(ctx)

	defer func() {
		// Clean up temporary artifacts.
		if err := cleantemp.CleanTempArtifacts(ctx); err != nil {
			ctx.Logger().Error(err, "error cleaning temp artifacts")
		}
	}()

	var ref sources.JobProgressRef
	switch cmd {
	case gitScan.FullCommand():
		gitCfg := sources.GitConfig{
			URI:              *gitScanURI,
			IncludePathsFile: *gitScanIncludePaths,
			ExcludePathsFile: *gitScanExcludePaths,
			HeadRef:          *gitScanBranch,
			BaseRef:          *gitScanSinceCommit,
			MaxDepth:         *gitScanMaxDepth,
			Bare:             *gitScanBare,
			ExcludeGlobs:     *gitScanExcludeGlobs,
		}
		if ref, err = eng.ScanGit(ctx, gitCfg); err != nil {
			return scanMetrics, fmt.Errorf("failed to scan Git: %v", err)
		}
	case githubScan.FullCommand():
		filter, err := common.FilterFromFiles(*githubScanIncludePaths, *githubScanExcludePaths)
		if err != nil {
			return scanMetrics, fmt.Errorf("could not create filter: %v", err)
		}
		if len(*githubScanOrgs) == 0 && len(*githubScanRepos) == 0 {
			return scanMetrics, fmt.Errorf("invalid config: you must specify at least one organization or repository")
		}

		cfg := sources.GithubConfig{
			Endpoint:                   *githubScanEndpoint,
			Token:                      *githubScanToken,
			IncludeForks:               *githubIncludeForks,
			IncludeMembers:             *githubIncludeMembers,
			IncludeWikis:               *githubIncludeWikis,
			Concurrency:                *concurrency,
			ExcludeRepos:               *githubExcludeRepos,
			IncludeRepos:               *githubIncludeRepos,
			Repos:                      *githubScanRepos,
			Orgs:                       *githubScanOrgs,
			IncludeIssueComments:       *githubScanIssueComments,
			IncludePullRequestComments: *githubScanPRComments,
			IncludeGistComments:        *githubScanGistComments,
			CommentsTimeframeDays:      *githubCommentsTimeframeDays,
			Filter:                     filter,
		}
		if ref, err = eng.ScanGitHub(ctx, cfg); err != nil {
			return scanMetrics, fmt.Errorf("failed to scan Github: %v", err)
		}
	case githubExperimentalScan.FullCommand():
		cfg := sources.GitHubExperimentalConfig{
			Token:              *githubExperimentalToken,
			Repository:         *githubExperimentalRepo,
			ObjectDiscovery:    *githubExperimentalObjectDiscovery,
			CollisionThreshold: *githubExperimentalCollisionThreshold,
			DeleteCachedData:   *githubExperimentalDeleteCache,
		}
		if ref, err = eng.ScanGitHubExperimental(ctx, cfg); err != nil {
			return scanMetrics, fmt.Errorf("failed to scan using Github Experimental: %v", err)
		}
	case gitlabScan.FullCommand():
		filter, err := common.FilterFromFiles(*gitlabScanIncludePaths, *gitlabScanExcludePaths)
		if err != nil {
			return scanMetrics, fmt.Errorf("could not create filter: %v", err)
		}

		cfg := sources.GitlabConfig{
			Endpoint:     *gitlabScanEndpoint,
			Token:        *gitlabScanToken,
			Repos:        *gitlabScanRepos,
			IncludeRepos: *gitlabScanIncludeRepos,
			ExcludeRepos: *gitlabScanExcludeRepos,
			Filter:       filter,
		}
		if ref, err = eng.ScanGitLab(ctx, cfg); err != nil {
			return scanMetrics, fmt.Errorf("failed to scan GitLab: %v", err)
		}
	case filesystemScan.FullCommand():
		if len(*filesystemDirectories) > 0 {
			ctx.Logger().Info("--directory flag is deprecated, please pass directories as arguments")
		}
		paths := make([]string, 0, len(*filesystemPaths)+len(*filesystemDirectories))
		paths = append(paths, *filesystemPaths...)
		paths = append(paths, *filesystemDirectories...)
		cfg := sources.FilesystemConfig{
			Paths:            paths,
			IncludePathsFile: *filesystemScanIncludePaths,
			ExcludePathsFile: *filesystemScanExcludePaths,
		}
		if ref, err = eng.ScanFileSystem(ctx, cfg); err != nil {
			return scanMetrics, fmt.Errorf("failed to scan filesystem: %v", err)
		}
	case s3Scan.FullCommand():
		cfg := sources.S3Config{
			Key:           *s3ScanKey,
			Secret:        *s3ScanSecret,
			SessionToken:  *s3ScanSessionToken,
			Buckets:       *s3ScanBuckets,
			IgnoreBuckets: *s3ScanIgnoreBuckets,
			Roles:         *s3ScanRoleArns,
			CloudCred:     *s3ScanCloudEnv,
			MaxObjectSize: int64(*s3ScanMaxObjectSize),
		}
		if ref, err = eng.ScanS3(ctx, cfg); err != nil {
			return scanMetrics, fmt.Errorf("failed to scan S3: %v", err)
		}
	case syslogScan.FullCommand():
		cfg := sources.SyslogConfig{
			Address:     *syslogAddress,
			Format:      *syslogFormat,
			Protocol:    *syslogProtocol,
			CertPath:    *syslogTLSCert,
			KeyPath:     *syslogTLSKey,
			Concurrency: *concurrency,
		}
		if ref, err = eng.ScanSyslog(ctx, cfg); err != nil {
			return scanMetrics, fmt.Errorf("failed to scan syslog: %v", err)
		}
	case circleCiScan.FullCommand():
		if ref, err = eng.ScanCircleCI(ctx, *circleCiScanToken); err != nil {
			return scanMetrics, fmt.Errorf("failed to scan CircleCI: %v", err)
		}
	case travisCiScan.FullCommand():
		if ref, err = eng.ScanTravisCI(ctx, *travisCiScanToken); err != nil {
			return scanMetrics, fmt.Errorf("failed to scan TravisCI: %v", err)
		}
	case gcsScan.FullCommand():
		cfg := sources.GCSConfig{
			ProjectID:      *gcsProjectID,
			CloudCred:      *gcsCloudEnv,
			ServiceAccount: *gcsServiceAccount,
			WithoutAuth:    *gcsWithoutAuth,
			ApiKey:         *gcsAPIKey,
			IncludeBuckets: commaSeparatedToSlice(*gcsIncludeBuckets),
			ExcludeBuckets: commaSeparatedToSlice(*gcsExcludeBuckets),
			IncludeObjects: commaSeparatedToSlice(*gcsIncludeObjects),
			ExcludeObjects: commaSeparatedToSlice(*gcsExcludeObjects),
			Concurrency:    *concurrency,
			MaxObjectSize:  int64(*gcsMaxObjectSize),
		}
		if ref, err = eng.ScanGCS(ctx, cfg); err != nil {
			return scanMetrics, fmt.Errorf("failed to scan GCS: %v", err)
		}
	case dockerScan.FullCommand():
		cfg := sources.DockerConfig{
			BearerToken:       *dockerScanToken,
			Images:            *dockerScanImages,
			UseDockerKeychain: *dockerScanToken == "",
		}
		if ref, err = eng.ScanDocker(ctx, cfg); err != nil {
			return scanMetrics, fmt.Errorf("failed to scan Docker: %v", err)
		}
	case postmanScan.FullCommand():
		// handle deprecated flag
		workspaceIDs := make([]string, 0, len(*postmanWorkspaceIDs)+len(*postmanWorkspaces))
		workspaceIDs = append(workspaceIDs, *postmanWorkspaceIDs...)
		workspaceIDs = append(workspaceIDs, *postmanWorkspaces...)

		// handle deprecated flag
		collectionIDs := make([]string, 0, len(*postmanCollectionIDs)+len(*postmanCollections))
		collectionIDs = append(collectionIDs, *postmanCollectionIDs...)
		collectionIDs = append(collectionIDs, *postmanCollections...)

		// handle deprecated flag
		includeCollectionIDs := make([]string, 0, len(*postmanIncludeCollectionIDs)+len(*postmanIncludeCollections))
		includeCollectionIDs = append(includeCollectionIDs, *postmanIncludeCollectionIDs...)
		includeCollectionIDs = append(includeCollectionIDs, *postmanIncludeCollections...)

		// handle deprecated flag
		excludeCollectionIDs := make([]string, 0, len(*postmanExcludeCollectionIDs)+len(*postmanExcludeCollections))
		excludeCollectionIDs = append(excludeCollectionIDs, *postmanExcludeCollectionIDs...)
		excludeCollectionIDs = append(excludeCollectionIDs, *postmanExcludeCollections...)

		cfg := sources.PostmanConfig{
			Token:               *postmanToken,
			Workspaces:          workspaceIDs,
			Collections:         collectionIDs,
			Environments:        *postmanEnvironments,
			IncludeCollections:  includeCollectionIDs,
			IncludeEnvironments: *postmanIncludeEnvironments,
			ExcludeCollections:  excludeCollectionIDs,
			ExcludeEnvironments: *postmanExcludeEnvironments,
			CollectionPaths:     *postmanCollectionPaths,
			WorkspacePaths:      *postmanWorkspacePaths,
			EnvironmentPaths:    *postmanEnvironmentPaths,
		}
		if ref, err = eng.ScanPostman(ctx, cfg); err != nil {
			return scanMetrics, fmt.Errorf("failed to scan Postman: %v", err)
		}
	case elasticsearchScan.FullCommand():
		cfg := sources.ElasticsearchConfig{
			Nodes:          *elasticsearchNodes,
			Username:       *elasticsearchUsername,
			Password:       *elasticsearchPassword,
			CloudID:        *elasticsearchCloudId,
			APIKey:         *elasticsearchAPIKey,
			ServiceToken:   *elasticsearchServiceToken,
			IndexPattern:   *elasticsearchIndexPattern,
			QueryJSON:      *elasticsearchQueryJSON,
			SinceTimestamp: *elasticsearchSinceTimestamp,
			BestEffortScan: *elasticsearchBestEffortScan,
		}
		if ref, err = eng.ScanElasticsearch(ctx, cfg); err != nil {
			return scanMetrics, fmt.Errorf("failed to scan Elasticsearch: %v", err)
		}
	case jenkinsScan.FullCommand():
		cfg := engine.JenkinsConfig{
			Endpoint:              *jenkinsURL,
			InsecureSkipVerifyTLS: *jenkinsInsecureSkipVerifyTLS,
			Username:              *jenkinsUsername,
			Password:              *jenkinsPassword,
		}
		if ref, err = eng.ScanJenkins(ctx, cfg); err != nil {
			return scanMetrics, fmt.Errorf("failed to scan Jenkins: %v", err)
		}
	case huggingfaceScan.FullCommand():
		if *huggingfaceEndpoint != "" {
			*huggingfaceEndpoint = strings.TrimRight(*huggingfaceEndpoint, "/")
		}

		if len(*huggingfaceModels) == 0 && len(*huggingfaceSpaces) == 0 && len(*huggingfaceDatasets) == 0 && len(*huggingfaceOrgs) == 0 && len(*huggingfaceUsers) == 0 {
			return scanMetrics, fmt.Errorf("invalid config: you must specify at least one organization, user, model, space or dataset")
		}

		cfg := engine.HuggingfaceConfig{
			Endpoint:           *huggingfaceEndpoint,
			Models:             *huggingfaceModels,
			Spaces:             *huggingfaceSpaces,
			Datasets:           *huggingfaceDatasets,
			Organizations:      *huggingfaceOrgs,
			Users:              *huggingfaceUsers,
			Token:              *huggingfaceToken,
			IncludeModels:      *huggingfaceIncludeModels,
			IncludeSpaces:      *huggingfaceIncludeSpaces,
			IncludeDatasets:    *huggingfaceIncludeDatasets,
			IgnoreModels:       *huggingfaceIgnoreModels,
			IgnoreSpaces:       *huggingfaceIgnoreSpaces,
			IgnoreDatasets:     *huggingfaceIgnoreDatasets,
			SkipAllModels:      *huggingfaceSkipAllModels,
			SkipAllSpaces:      *huggingfaceSkipAllSpaces,
			SkipAllDatasets:    *huggingfaceSkipAllDatasets,
			IncludeDiscussions: *huggingfaceIncludeDiscussions,
			IncludePrs:         *huggingfaceIncludePrs,
			Concurrency:        *concurrency,
		}
		if ref, err = eng.ScanHuggingface(ctx, cfg); err != nil {
			return scanMetrics, fmt.Errorf("failed to scan HuggingFace: %v", err)
		}
	default:
		return scanMetrics, fmt.Errorf("invalid command: %s", cmd)
	}

	// Wait for all workers to finish.
	if err = eng.Finish(ctx); err != nil {
		return scanMetrics, fmt.Errorf("engine failed to finish execution: %v", err)
	}

	// Print any errors reported during the scan.
	if errs := ref.Snapshot().Errors; len(errs) > 0 {
		errMsgs := make([]string, len(errs))
		for i := 0; i < len(errs); i++ {
			errMsgs[i] = errs[i].Error()
		}
		ctx.Logger().Error(nil, "encountered errors during scan", "errors", errMsgs)
	}

	if *printAvgDetectorTime {
		printAverageDetectorTime(eng)
	}

	return metrics{Metrics: eng.GetMetrics(), hasFoundResults: eng.HasFoundResults()}, nil
}

// parseResults ensures that users provide valid CSV input to `--results`.
//
// This is a work-around to kingpin not supporting CSVs.
// See: https://github.com/trufflesecurity/trufflehog/pull/2372#issuecomment-1983868917
func parseResults(input *string) (map[string]struct{}, error) {
	if *input == "" {
		return nil, nil
	}

	var (
		values  = strings.Split(strings.ToLower(*input), ",")
		results = make(map[string]struct{}, 3)
	)
	for _, value := range values {
		switch value {
		case "verified", "unknown", "unverified", "filtered_unverified":
			results[value] = struct{}{}
		default:
			return nil, fmt.Errorf("invalid value '%s', valid values are 'verified,unknown,unverified,filtered_unverified'", value)
		}
	}
	return results, nil
}

// logFatalFunc returns a log.Fatal style function. Calling the returned
// function will terminate the program without cleanup.
func logFatalFunc(logger logr.Logger) func(error, string, ...any) {
	return func(err error, message string, keyAndVals ...any) {
		logger.Error(err, message, keyAndVals...)
		if err != nil {
			os.Exit(1)
			return
		}
		os.Exit(0)
	}
}

func commaSeparatedToSlice(s []string) []string {
	var result []string
	for _, items := range s {
		for _, item := range strings.Split(items, ",") {
			item = strings.TrimSpace(item)
			if item == "" {
				continue
			}
			result = append(result, item)
		}
	}
	return result
}

func printAverageDetectorTime(e *engine.Engine) {
	fmt.Fprintln(
		os.Stderr,
		"Average detector time is the measurement of average time spent on each detector when results are returned.",
	)
	for detectorName, duration := range e.GetDetectorsMetrics() {
		fmt.Fprintf(os.Stderr, "%s: %s\n", detectorName, duration)
	}
}<|MERGE_RESOLUTION|>--- conflicted
+++ resolved
@@ -525,7 +525,36 @@
 		logFatal(err, "error running scan")
 	}
 
-<<<<<<< HEAD
+	verificationCacheMetricsSnapshot := struct {
+		Hits                    int32
+		Misses                  int32
+		HitsWasted              int32
+		AttemptsSaved           int32
+		VerificationTimeSpentMS int64
+	}{
+		Hits:                    verificationCacheMetrics.ResultCacheHits.Load(),
+		Misses:                  verificationCacheMetrics.ResultCacheMisses.Load(),
+		HitsWasted:              verificationCacheMetrics.ResultCacheHitsWasted.Load(),
+		AttemptsSaved:           verificationCacheMetrics.CredentialVerificationsSaved.Load(),
+		VerificationTimeSpentMS: verificationCacheMetrics.FromDataVerifyTimeSpentMS.Load(),
+	}
+
+	// Print results.
+	logger.Info("finished scanning",
+		"chunks", metrics.ChunksScanned,
+		"bytes", metrics.BytesScanned,
+		"verified_secrets", metrics.VerifiedSecretsFound,
+		"unverified_secrets", metrics.UnverifiedSecretsFound,
+		"scan_duration", metrics.ScanDuration.String(),
+		"trufflehog_version", version.BuildVersion,
+		"verification_caching", verificationCacheMetricsSnapshot,
+	)
+
+	if metrics.hasFoundResults && *fail {
+		logger.V(2).Info("exiting with code 183 because results were found")
+		os.Exit(183)
+	}
+
 	// Print results.
 	logger.Info("finished scanning",
 		"chunks", metrics.ChunksScanned,
@@ -535,32 +564,6 @@
 		"scan_duration", metrics.ScanDuration.String(),
 		"trufflehog_version", version.BuildVersion,
 	)
-=======
-		verificationCacheMetrics := struct {
-			Hits                    int32
-			Misses                  int32
-			HitsWasted              int32
-			AttemptsSaved           int32
-			VerificationTimeSpentMS int64
-		}{
-			Hits:                    verificationCacheMetrics.ResultCacheHits.Load(),
-			Misses:                  verificationCacheMetrics.ResultCacheMisses.Load(),
-			HitsWasted:              verificationCacheMetrics.ResultCacheHitsWasted.Load(),
-			AttemptsSaved:           verificationCacheMetrics.CredentialVerificationsSaved.Load(),
-			VerificationTimeSpentMS: verificationCacheMetrics.FromDataVerifyTimeSpentMS.Load(),
-		}
-
-		// Print results.
-		logger.Info("finished scanning",
-			"chunks", metrics.ChunksScanned,
-			"bytes", metrics.BytesScanned,
-			"verified_secrets", metrics.VerifiedSecretsFound,
-			"unverified_secrets", metrics.UnverifiedSecretsFound,
-			"scan_duration", metrics.ScanDuration.String(),
-			"trufflehog_version", version.BuildVersion,
-			"verification_caching", verificationCacheMetrics,
-		)
->>>>>>> 6d1c59f0
 
 	if metrics.hasFoundResults && *fail {
 		logger.V(2).Info("exiting with code 183 because results were found")
