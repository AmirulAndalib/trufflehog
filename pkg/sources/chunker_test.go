--- conflicted
+++ resolved
@@ -14,64 +14,6 @@
 	"github.com/trufflesecurity/trufflehog/v3/pkg/context"
 )
 
-<<<<<<< HEAD
-func TestChunker(t *testing.T) {
-	byteBuffer := bytes.NewBuffer(make([]byte, DefaultChunkSize*9))
-	reReader, err := diskbufferreader.New(byteBuffer)
-	if err != nil {
-		t.Fatal(err)
-	}
-	defer reReader.Close()
-
-	baseChunks := make([]*Chunk, 0, 9)
-
-	chunkData, _ := io.ReadAll(reReader)
-	originalChunk := &Chunk{
-		Data: chunkData,
-	}
-
-	for chunk := range Chunker(originalChunk) {
-		baseChunks = append(baseChunks, chunk)
-	}
-
-	_ = reReader.Reset()
-
-	testChunks := make([]*Chunk, 0, 9)
-
-	testData, _ := io.ReadAll(reReader)
-	testOriginalChunk := &Chunk{
-		Data: testData,
-	}
-
-	for chunk := range Chunker(testOriginalChunk) {
-		testChunks = append(testChunks, chunk)
-	}
-
-	if len(testChunks) != len(baseChunks) {
-		t.Errorf("Wrong number of chunks received. Got %d, expected: %d.", len(testChunks), len(baseChunks))
-	}
-
-	for i, baseChunk := range baseChunks {
-		if !bytes.Equal(baseChunk.Data, testChunks[i].Data) {
-			t.Errorf("Chunk %d did not match expected. Got: %d bytes, expected: %d bytes", i+1, len(testChunks[i].Data), len(baseChunk.Data))
-		}
-	}
-}
-
-func BenchmarkChunker(b *testing.B) {
-	data := bytes.Repeat([]byte("a"), DefaultChunkSize*100)
-	chunk := &Chunk{
-		Data: data,
-	}
-	b.ResetTimer()
-	for i := 0; i < b.N; i++ {
-		for range Chunker(chunk) {
-		}
-	}
-}
-
-=======
->>>>>>> eaceca8c
 func TestNewChunkedReader(t *testing.T) {
 	tests := []struct {
 		name       string
