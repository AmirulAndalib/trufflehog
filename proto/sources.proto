--- conflicted
+++ resolved
@@ -40,12 +40,9 @@
   SOURCE_TYPE_SYSLOG = 25;
   SOURCE_TYPE_PUBLIC_EVENT_MONITORING = 26;
   SOURCE_TYPE_SLACK_REALTIME = 27;
-<<<<<<< HEAD
+  SOURCE_TYPE_GOOGLE_DRIVE = 28;
   SOURCE_TYPE_SHAREPOINT = 29;
-=======
-  SOURCE_TYPE_GOOGLE_DRIVE = 28;
   SOURCE_TYPE_GCS_UNAUTHED = 30;
->>>>>>> f107e1b4
 }
 
 message LocalSource {
@@ -101,10 +98,6 @@
 
   GetAllSpacesScope spaces_scope = 5;
   bool insecure_skip_verify_tls = 6;
-  repeated string spaces = 7;
-  repeated string ignore_spaces = 8;
-  bool include_attachments = 9;
-  bool skip_history = 10;
 }
 
 message DockerHub {
@@ -217,7 +210,6 @@
     credentials.KeySecret access_key = 1;
     credentials.Unauthenticated unauthenticated = 2;
     credentials.CloudEnvironment cloud_environment = 4;
-    credentials.AWSSessionTokenSecret session_token = 5;
   }
   repeated string buckets = 3;
 }
